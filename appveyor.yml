environment:
  matrix:
    - PYTHON: "C:\\Python27"
      MAKE_WINEX: 0
    - PYTHON: "C:\\Python35"
      MAKE_WINEX: 1
    
install:
<<<<<<< HEAD
  - if %MAKE_WINEX%==1	%PYTHON%\Scripts\pip.exe install pyinstaller
  - '%PYTHON%\Scripts\pip.exe install .'

build_script:
  - if %MAKE_WINEX%==1	cd  scripts\for_pyinstaller
  - if %MAKE_WINEX%==1	%PYTHON%\Scripts\pyinstaller.exe mzml2isa_cli.spec mzml2isa_cli.py
  - cd ..\..\

test_script: 
  # Get mzML data for testing
=======
  - pip install pyinstaller
  - "%PYTHON%/Scripts/pip.exe install ."


test_script:
>>>>>>> 9315fb25
  - mkdir data
  - cd data
  - ps: wget http://ftp.ebi.ac.uk/pub/databases/metabolights/studies/public/MTBLS267/Person01_RBC_youth_NEG.mzML -O Person01_RBC_youth_NEG.mzML
  - ps: wget http://ftp.ebi.ac.uk/pub/databases/metabolights/studies/public/MTBLS267/Person02_RBC_youth_NEG.mzML -O Person02_RBC_youth_NEG.mzML 
  - ps: Get-Content Person02_RBC_youth_NEG.mzML -TotalCount 50 
  - cd ..
  # Get ISA validator tools for validating 
  - ps: wget https://github.com/ISA-tools/ISAvalidator-ISAconverter-BIImanager/releases/download/1.6.5/ISA-validator-1.6.5.zip -o ISA-validator-1.6.5.zip
  - unzip ISA-validator-1.6.5.zip
  - ps: wget ftp://ftp.ebi.ac.uk/pub/databases/metabolights/submissionTool/ISAcreatorMetaboLights.zip -o ISAcreatorMetaboLights.zip
  - unzip ISAcreatorMetaboLights.zip
  # Test using just python
  - "%PYTHON%\\python.exe -m mzml2isa -i data -o out_folder\\metabolights -s MTBLS267"
  - java -cp ISA-validator-1.6.5\isatools_deps.jar org.isatools.isatab.manager.SimpleManager validate out_folder\metabolights\MTBLS267 Configurations\MetaboLightsConfig20140506\
  # test using the windows executable (no python requred)
  - if %MAKE_WINEX%==1	cd scripts\for_pyinstaller\dist\
  - if %MAKE_WINEX%==1	mzml2isa_cli.exe -i ..\..\..\data\ -o out_folder\metabolights -s MTBLS267_exe
  - if %MAKE_WINEX%==1	java -cp ..\..\..\ISA-validator-1.6.5\isatools_deps.jar org.isatools.isatab.manager.SimpleManager validate out_folder\metabolights\MTBLS267_exe ..\..\..\Configurations\MetaboLightsConfig20140506\

artifacts:
   - path: scripts\for_pyinstaller\dist\mzml2isa_cli.exe
     name: mzml2isa_cli

<<<<<<< HEAD
=======
build_script:
  - "%CMD_IN_ENV% python setup.py build"
  - cd scripts\\for_pyinstaller
  - pyinstaller mzml2isa_cli.spec mzml2isa_cli.py

artifacts:
   - path: scripts\for_pyinstaller\dist\mzml2isa_cli.exe
     name: mzml2isa_cli



>>>>>>> 9315fb25
deploy:
  provider: GitHub
  description: 'Release description'
  auth_token:
    secure: a1VIb788bLXA/fLgAoEJshK1aXtGdj79BNvzPg+YfAIrYhp6yaA4gJa6vp4BpWHS
<<<<<<< HEAD
  artifact: mzml2isa_cli
=======
  artifact: main
>>>>>>> 9315fb25
  draft: false
  prerelease: true
  force_update: true
  on:
    branch: master
<<<<<<< HEAD
    appveyor_repo_tag: true
=======
    appveyor_repo_tag: true

>>>>>>> 9315fb25
<|MERGE_RESOLUTION|>--- conflicted
+++ resolved
@@ -6,7 +6,6 @@
       MAKE_WINEX: 1
     
 install:
-<<<<<<< HEAD
   - if %MAKE_WINEX%==1	%PYTHON%\Scripts\pip.exe install pyinstaller
   - '%PYTHON%\Scripts\pip.exe install .'
 
@@ -15,15 +14,7 @@
   - if %MAKE_WINEX%==1	%PYTHON%\Scripts\pyinstaller.exe mzml2isa_cli.spec mzml2isa_cli.py
   - cd ..\..\
 
-test_script: 
-  # Get mzML data for testing
-=======
-  - pip install pyinstaller
-  - "%PYTHON%/Scripts/pip.exe install ."
-
-
 test_script:
->>>>>>> 9315fb25
   - mkdir data
   - cd data
   - ps: wget http://ftp.ebi.ac.uk/pub/databases/metabolights/studies/public/MTBLS267/Person01_RBC_youth_NEG.mzML -O Person01_RBC_youth_NEG.mzML
@@ -47,38 +38,15 @@
    - path: scripts\for_pyinstaller\dist\mzml2isa_cli.exe
      name: mzml2isa_cli
 
-<<<<<<< HEAD
-=======
-build_script:
-  - "%CMD_IN_ENV% python setup.py build"
-  - cd scripts\\for_pyinstaller
-  - pyinstaller mzml2isa_cli.spec mzml2isa_cli.py
-
-artifacts:
-   - path: scripts\for_pyinstaller\dist\mzml2isa_cli.exe
-     name: mzml2isa_cli
-
-
-
->>>>>>> 9315fb25
 deploy:
   provider: GitHub
   description: 'Release description'
   auth_token:
     secure: a1VIb788bLXA/fLgAoEJshK1aXtGdj79BNvzPg+YfAIrYhp6yaA4gJa6vp4BpWHS
-<<<<<<< HEAD
   artifact: mzml2isa_cli
-=======
-  artifact: main
->>>>>>> 9315fb25
   draft: false
   prerelease: true
   force_update: true
   on:
     branch: master
-<<<<<<< HEAD
-    appveyor_repo_tag: true
-=======
-    appveyor_repo_tag: true
-
->>>>>>> 9315fb25
+    appveyor_repo_tag: true
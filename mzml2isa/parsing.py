# coding: utf-8
"""
Content
-----------------------------------------------------------------------------
This module exposes basic API of mzml2isa, either being called from command
line interface with arguments parsing via **main** function, or from another
Python program via the **fparse** function which works the same.

About
-----------------------------------------------------------------------------
The mzml2isa parser was created by Tom Lawson (University of Birmingham, UK)
as part of a NERC funded placement at EBI Cambridge in June 2015. Python 3
port and enhancements were carried out by Martin Larralde (ENS Cachan, FR)
in June 2016 during an internship at the EBI Cambridge.

License
-----------------------------------------------------------------------------
GNU General Public License version 3.0 (GPLv3)
"""
from __future__ import absolute_import

import io
import os
import sys
import six
import glob
import argparse
import textwrap
import warnings
import json
import tarfile
import zipfile
import multiprocessing
import multiprocessing.pool
import pronto

try:
    import progressbar
except ImportError:
    progressbar = None

from . import (
    __author__,
    __version__,
    __name__,
    __license__,
)
from .isa   import ISA_Tab
from .mzml  import mzMLmeta, imzMLmeta
from .utils import (
    longest_substring,
    merge_spectra,
    compr_extract,
    star_args,
    get_ontology,
)


@star_args
def _parse_file(filepath, ontology, parser, pbar=None):
    """Parse a single file using a cache ontology and a metadata extractor

    Arguments:
        filepath (str): path to the mzml/imzml file to parse
        ontology (pronto.Ontology): the cached ontology to use
            (either IMS or MS)
        parser (mzml.mzMLmeta): the parser to use on the file
            (either mzml2isa.mzml.mzMLmeta or mzml2isa.mzml.imzMLmeta)
        pbar (progressbar.ProgressBar, optional): a progressbar
            to display progresses onto [default: None]

    Returns:
        dict: a dictionary containing the extracted metadata
    """
    meta = parser(filepath, ontology).meta
    if pbar is not None:
        pbar.update(pbar.value + 1)
    else:
        print("Finished parsing: {}".format(filepath))
    return meta

def convert(in_path, out_path, study_identifier, **kwargs):
    """ Parses a study from given *in_path* and then creates an ISA file.

    A new folder is created in the out directory bearing the name of
    the study identifier.

    Arguments:
        in_path (str): path to the directory or archive containing mzml files
        out_path (str): path to the output directory (new directories will be
            created here)
        study_identifier (str): study identifier (e.g. MTBLSxxx)

    Keyword Arguments:
        usermeta (dict, optional):  dictionary containing user-defined
            metadata to include in the final ISA files [default: None]
        split (bool, optional): split assay files based on the polarity
            of the scans [default: True]
        merge (bool, optional): for imzML studies, try to merge centroid
            and profile scans in a single sample row [default: False]
        jobs (int, optional): the number of jobs to use for parsing
            mzML or imzML files [default: 1]
        template_directory (str, optional): the path to a directory
            containing custom templates to use when importing ISA tab
            [default: None]
        verbose (bool): display more output [default: True]
    """
    split = kwargs.get('split', True)
    merge = kwargs.get('merge', False)
    verbose = kwargs.get('verbose', True)
    jobs = kwargs.get('jobs', 1)
    template_directory = kwargs.get('template_directory', None)

    PARSERS = {'mzML': mzMLmeta, 'imzML': imzMLmeta}
    ONTOLOGIES = {'mzML': get_ontology('MS'), 'imzML': get_ontology('IMS')}

    # open
    usermeta = UserMetaLoader(kwargs.get('usermeta', None))

    # get mzML file in the example_files folder
    if os.path.isdir(in_path):
        compr = False
        mzml_files = glob.glob(os.path.join(in_path, "*mzML"))
    elif tarfile.is_tarfile(in_path) or zipfile.is_zipfile(in_path):
        compr = True
        mzml_files = compr_extract(in_path)
    else:
        raise SystemError("Couldn't recognise format of "
                          "{} as a source of mzml files".format(in_dir))

    if mzml_files:
        # store the first mzml_files extension
        extension = getattr(mzml_files[0], 'name', mzml_files[0]).split(os.path.extsep)[-1]
        ontology = ONTOLOGIES[extension]
        parser = PARSERS[extension]

        if not verbose and progressbar is not None:
             pbar = progressbar.ProgressBar(
                min_value = 0, max_value = len(mzml_files),
                widgets=['Parsing {:8}: '.format(study_identifier),
                           progressbar.SimpleProgress(),
                           progressbar.Bar(marker=["#","█"][six.PY3], left=" |", right="| "),
                           progressbar.ETA()]
                )
             pbar.start()
        else:
<<<<<<< HEAD
            pbar = None
=======
            ext1 = mzml_files[0].split(os.path.extsep)[-1]

        if multip:
            jobs = []

            for i in mzml_files:
                p = Process(target=_multiparse, args=(i, metalist))
                jobs.append(p)
                p.start()

            for proc in jobs:
                proc.join()



        # get meta information for all files
        elif not verbose and PB_AVAILABLE:
            pbar = pb.ProgressBar(widgets=['Parsing {:8}: '.format(study_identifier),
                                           pb.FormatLabel('%(value)4d'), '/',
                                           '%4d' % len(mzml_files),
                                           pb.Bar(marker=MARKER, left=" |", right="| "),
                                           pb.ETA()])

            for i in pbar(mzml_files):

                if compr:
                   ext = i.name.split(os.path.extsep)[-1]
                else:
                   ext = i.split(os.path.extsep)[-1]
                
                parser = PARSERS[ext]
                ont = ONTOLOGIES[ext]

                metalist.append(parser(i, ont).meta)
>>>>>>> 7033ef5a

        if jobs > 1:
            pool = multiprocessing.pool.ThreadPool(jobs)
            metalist = pool.map(_parse_file, [(mzml_file, ontology, parser, pbar) for mzml_file in sorted(mzml_files)])
        else:
            metalist = [_parse_file([mzml_file, ontology, parser, pbar]) for mzml_file in sorted(mzml_files)]

        # update isa-tab file
        if merge and extension=='imzML':
            if verbose:
                print('Attempting to merge profile and centroid scans')
            metalist = merge_spectra(metalist)

        if metalist:
            if verbose:
                print("Parsing mzML meta information into ISA-Tab structure")
            isa_tab = ISA_Tab(out_path, study_identifier, usermeta=usermeta, template_directory=template_directory)
            isa_tab.write(metalist, extension, split=split)

    else:
        warnings.warn("No files were found in {}.".format(in_path), UserWarning)

def main(argv=None):
    """Run **mzml2isa** from the command line

    Arguments
        argv (list, optional): the list of arguments to run mzml2isa
            with (if None, then sys.argv is used) [default: None]
    """
    p = argparse.ArgumentParser(prog=__name__,
        formatter_class=argparse.RawDescriptionHelpFormatter,
        description='''Extract meta information from (i)mzML files and create ISA-tab structure''',
        usage='mzml2isa -i IN_PATH -o OUT_PATH -s STUDY_ID [options]',
    )

    p.add_argument('-i', dest='in_path', help='input folder or archive containing mzML files', required=True)
    p.add_argument('-o', dest='out_path', help='out folder (a new directory will be created here)', required=True)
    p.add_argument('-s', dest='study_id', help='study identifier (e.g. MTBLSxxx)', required=True)
    p.add_argument('-m', dest='usermeta', help='additional user provided metadata (JSON format)', default=None, required=False)#, type=json.loads)
    p.add_argument('-j', dest='jobs', help='launch different processes for parsing', action='store', required=False, default=1, type=int)
    p.add_argument('-n', dest='split', help='do NOT split assay files based on polarity', action='store_false', default=True)
    p.add_argument('-c', dest='merge', help='do NOT group centroid & profile samples', action='store_false', default=True)
    p.add_argument('-W', dest='wrng_ctrl', help='warning control (with python default behaviour)', action='store', default='once', required=False, choices=['ignore', 'always', 'error', 'default', 'module', 'once'])
    p.add_argument('-t', dest='template_dir', help='directory containing default template files', action='store', default=None)
    p.add_argument('--version', action='version', version='mzml2isa {}'.format(__version__))
    p.add_argument('-v', dest='verbose', help="show more output (default if progressbar2 is not installed)", action='store_true', default=False)

    args = p.parse_args(argv or sys.argv[1:])


    if not progressbar:
        setattr(args, 'verbose', True)

    if args.verbose:
        print("{} input path: {}".format(os.linesep, args.in_path))
        print("output path: {}".format(os.path.join(args.out_path, args.study_id)))
        print("Sample identifier:{}{}".format(args.study_id, os.linesep))

    with warnings.catch_warnings():
        warnings.filterwarnings(args.wrng_ctrl)
        convert(args.in_path, args.out_path, args.study_id,
           usermeta=args.usermeta, split=args.split,
           merge=args.merge, verbose=args.verbose,
           jobs=args.jobs, template_directory=args.template_dir
        )

if __name__ == '__main__':
    main()

<|MERGE_RESOLUTION|>--- conflicted
+++ resolved
@@ -144,9 +144,6 @@
                 )
              pbar.start()
         else:
-<<<<<<< HEAD
-            pbar = None
-=======
             ext1 = mzml_files[0].split(os.path.extsep)[-1]
 
         if multip:
@@ -176,12 +173,11 @@
                    ext = i.name.split(os.path.extsep)[-1]
                 else:
                    ext = i.split(os.path.extsep)[-1]
-                
+
                 parser = PARSERS[ext]
                 ont = ONTOLOGIES[ext]
 
                 metalist.append(parser(i, ont).meta)
->>>>>>> 7033ef5a
 
         if jobs > 1:
             pool = multiprocessing.pool.ThreadPool(jobs)
